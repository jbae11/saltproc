--- conflicted
+++ resolved
@@ -10,7 +10,6 @@
 from saltproc import saltproc
 
 # SERPENT input file
-<<<<<<< HEAD
 input_path = os.path.dirname(os.path.abspath(__file__))
 print(input_path)
 input_file = os.path.join(input_path, 'mcsfr/mcsfr_design3.inp')
@@ -20,13 +19,6 @@
 mat_file = os.path.join(input_path, 'mcsfr/iter_mat_file')
 
 init_mat_file = os.path.join(input_path, 'mcsfr/mat_composition3.inp')
-=======
-input_file = '../examples/core'
-# desired database file name
-db_file = 'db_saltproc.hdf5'
-# material file with fuel composition and density
-mat_file = '../examples/fuel_comp'
->>>>>>> c58c1ac1
 
 # executable path of Serpent
 exec_path = '/projects/sciteam/bahg/serpent30/src/sss2'
@@ -36,13 +28,8 @@
 nodes = 32
 
 # timesteps of 3 days of run Saltproc
-<<<<<<< HEAD
 # total days = (3 * steps) [days] 
 steps = 2433
-=======
-# total days = (3 * steps) [days]
-steps = 5
->>>>>>> c58c1ac1
 
 # True: restart by reading from a previously existing database.
 #       Length of new database would be (previous databse + steps)
@@ -62,7 +49,6 @@
 blanket_vol = 75*10^3
 
 
-<<<<<<< HEAD
 #reprocessing scheme defined by user
 # key: group name
 # value: dictionary:
@@ -97,28 +83,12 @@
              }
 
 ###############################################################
-=======
-parser = argparse.ArgumentParser()
-parser.add_argument('-r', choices=['True', 'False'], default=restart) # restart flag -r 
-parser.add_argument('-n', nargs=1, type=int, default=nodes) # number of nodes
-parser.add_argument('-steps', nargs=1, type=int, default=steps) # steps for depletion
-parser.add_argument('-bw', choices=['True', 'False'], default=bw) # blue waters?
-
-args = parser.parse_args()
-restart = bool(args.r)
-nodes = int(args.n)
-steps = int(args.steps)
-bw = bool(args.bw)
-
-
->>>>>>> c58c1ac1
 #########           END OF INPUT FILE SECTION         #########
 ###############################################################
 
 
 if __name__ == "__main__":
     print('Initiating Saltproc:\n'
-<<<<<<< HEAD
         '\tRestart = ' + str(restart) + '\n'
         '\tNodes = ' + str(nodes) + '\n'
         '\tCores = ' + str(cores) + '\n'
@@ -133,19 +103,6 @@
         blanket_mat_name = ''
         blanket_vol = 0
 
-=======
-          '\tRestart = ' + str(restart) + '\n'
-          '\tNodes = ' + str(nodes) + '\n'
-          '\tCores = ' + str(cores) + '\n'
-          '\tSteps = ' + str(steps) + '\n'
-          '\tBlue Waters = ' + str(bw) + '\n'
-          '\tSerpent Path = ' + exec_path + '\n'
-          '\tInput File Path = ' + input_file + '\n'
-          '\tMaterial File Path = ' + mat_file + '\n'
-          '\tOutput DB File Path = ' + db_file + '\n'
-          )
-    # run saltproc
->>>>>>> c58c1ac1
     run = saltproc(steps=steps, cores=cores, nodes=nodes,
                    bw=bw, exec_path=exec_path, restart=restart,
              		   input_file=input_file,
