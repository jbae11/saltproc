import math
import itertools
import subprocess
import os
import numpy as np
import sys
import h5py
import shutil
import argparse
from collections import OrderedDict
import re


class saltproc:
    """ Class saltproc runs SERPENT and manipulates its input and output files
        to reprocess its material, while storing the SERPENT run results in a
        HDF5 database. 
    """

    def __init__(self, steps, cores, nodes, bw, exec_path, restart=False,
                 input_file='core', db_file='db_saltproc.hdf5',
                 mat_file='fuel_comp', init_mat_file='init_mat_file',
                 driver_mat_name='fuel', blanket_mat_name='',
                 blanket_vol=0, driver_vol=1, rep_scheme={}):
        """ Initializes the class

        Parameters:
        -----------
        steps: int
            total number of steps for this saltproc run
        cores: int
            number of cores to use for this saltproc run
        nodes: int
            number of nodes to use for this saltproc run
        bw: string
            # !! if 'True', runs saltproc on Blue Waters
        exec_path: string
            path of SERPENT executable
        restart: bool
            if true, starts from an existing database
        input_file: string
            name of input file
        db_file: string
            name of output hdf5 file
        mat_file: string
            name of material file connected to input file
        init_mat_file: string
            name of material file initally definedd by user
        driver_mat_name: string
            name of driver material in the definition
        blanket_mat_name: string
            name of blanket material in definition
        driver_vol: float
            volume of driver
        blanket_vol: float
            volume of blanket
        rep_scheme: dict
            key: scheme name
            value: element, freq, qty, comp, begin_time, end_time, from, to, eff
        """
        # initialize all object attributes
        self.steps = steps
        self.cores = cores
        self.nodes = nodes
        self.bw = bw
        self.exec_path = exec_path
        self.restart = restart
        self.input_file = input_file
        self.db_file = db_file
        self.mat_file = mat_file
        self.current_step = 0
        self.init_mat_file = init_mat_file
        self.blanket_mat_name = blanket_mat_name
        self.driver_mat_name = driver_mat_name
        self.driver_vol = driver_vol
        self.blanket_vol = blanket_vol
        self.get_library_isotopes()
        self.prev_qty = 1

        self.rep_scheme = rep_scheme
        self.set_default_rep_params()
        self.normalize_comp_rep_params()
        self.check_error_rep_params()

        self.two_region = True
        if blanket_mat_name == '':
            self.two_region = False


    def set_default_rep_params(self):
         for group, spec in self.rep_scheme.items():
            if 'freq' not in spec.keys():
                self.rep_scheme[group]['freq'] = -1
            if 'qty' not in spec.keys():
                self.rep_scheme[group]['qty'] = -1
            if 'begin_time' not in spec.keys():
                self.rep_scheme[group]['begin_time'] = -1
            if 'end_time' not in spec.keys():
                self.rep_scheme[group]['end_time'] = 1e299
            if 'from' not in spec.keys():
                self.rep_scheme[group]['from'] = 'fertile'
            if 'to' not in spec.keys():
                self.rep_scheme[group]['to'] = 'waste'
            if 'eff' not in spec.keys():
                self.rep_scheme[group]['eff'] = 1

    def normalize_comp_rep_params(self):
        for group, spec in self.rep_scheme.items():
            if 'comp' in spec.keys():
                self.rep_scheme[group]['comp'] = [
                    x / sum(self.rep_scheme[group]['comp']) for x in self.rep_scheme[group]['comp']]

    def check_error_rep_params(self):
        for group, spec in self.rep_scheme.items():
            if 'element' not in spec.keys():
                raise ValueError('Missing elements for %s' % group)
            if 'from' not in spec.keys() and 'to' not in spec.keys():
                raise ValueError('Missing to AND from for %s' % group)
            if spec['from'] == 'fertile' and 'comp' not in spec.keys():
                raise ValueError('Must define composition for input material')
            if spec['to'] == 'waste':
                for el in spec['element']:
                    if any(char.isdigit() for char in el):
                        raise ValueError('You can only remove Elements')


    def find_iso_indx(self, keyword):
        """ Returns index number of keyword in bumat dictionary

        Parameters:
        -----------
        keyword: string or list
            list - list of elements
            string - isotope

        Returns:
        --------
        numpy array of indices
        """
        indx_list = []
        indx = 0
        if isinstance(keyword, str):
            indx = self.isoname.index(keyword)
            indx_list.append(indx)
        elif isinstance(keyword, list):
            for key in keyword:
                for indx, isotope in enumerate(self.isoname):
                    el = " ".join(re.findall("[a-zA-Z]+", isotope))
                    if key == el:
                        indx_list.append(indx)
        return np.array(indx_list)

    def get_library_isotopes(self):
        """ Returns the isotopes in the cross section library

        Parameters:
        -----------

        Returns:
        --------
        iso_array: array
            array of isotopes in cross section library:
        """
<<<<<<< HEAD
        # check if environment variable is set
        path = self.check_env_variable()
        acelib = self.get_acelib_path()
=======
        path = self.check_serpent_data_env_variable()
        with open(self.input_file, 'r') as f:
            lines = f.readlines()
            for line in lines:
                if 'set acelib' in line and '%' != line[0]:
                    start = line.index('"') + 1
                    end = line[start:].index('"') + start
                    acelib = line[start:end]
>>>>>>> c291e97f
        self.lib_isos = []
        acelib_path = path + acelib

        with open(acelib, 'r') as f:
            lines = f.readlines()
            for line in lines:
                iso = line.split()[1]
                self.lib_isos.append(iso)

        self.lib_isos = np.array(self.lib_isos)

<<<<<<< HEAD
    def get_acelib_path(self):
        """ Finds and returns the user-defined acelib
            from the SERPENT input file

        Returns:
        --------
        acelib: str
            path to acelib
        """
        with open(self.input_file, 'r') as f:
            lines = f.readlines()
            for line in lines:
                if 'set acelib' in line and '%' != line[0]:
                    start = line.index('"') + 1
                    end = line[start:].index('"') + start
                    acelib = line[start:end]
        return acelib

    def check_env_variable(self):
        """ Checks for environment variable `SERPENT_DATA'

        Returns:
        --------
        path: str
            'SEPRENT_DATA' if the environment variable exists
            '' if it doesn't exist
        """
        if os.environ.get('SERPENT_DATA') is not None:
            path =  os.environ['SERPENT_DATA']
        else:
            path = ''
        return path
=======
    def check_serpent_data_env_variable(self):
        """ Checks for environment variable `SERPENT_DATA

        Returns:
        --------
        SERPENT_DATA environment variable, if set
        """
        if os.environ.get('SERPENT_DATA') is not None:
            return os.environ['SERPENT_DATA']
        else:
            return ''
>>>>>>> c291e97f

    def get_mat_def(self):
        """ Get material definition from the initial material definition
            file
        """
        with open(self.init_mat_file, 'r') as f:
            mat_def_dict = OrderedDict({})
            lines = f.readlines()
            for line in lines:
                if 'mat' in line:
                    z = line.split()
                    key = z[1]
                    line = line.split('%')[0]
<<<<<<< HEAD
                    self.mat_def_dict[key] = line
        return self.mat_def_dict[key]
=======
                    mat_def_dict[key] = line
        return self.mat_def_dict
>>>>>>> c291e97f

    def get_isos(self):
        """ Reads the isotope zai and name from dep file"""
        dep_file = self.input_file + '_dep.m'
        with open(dep_file, 'r') as f:
            lines = f.readlines()
            read = False
            read_zai = False
            read_name = False
            self.isozai = []
            self.isoname = []
            for line in lines:
                if 'ZAI' in line:
                    read_zai = True
                elif read_zai and ';' in line:
                    read_zai = False
                elif read_zai:
                    self.isozai.append(int(line.strip()))
                if 'NAMES' in line:
                    read_name = True
                elif read_name and ';' in line:
                    read_name = False
                elif read_name:
                    # skip the spaces and first apostrophe
                    self.isoname.append(line.split()[0][1:])
            self.isozai = self.isozai[:-2]
            self.isoname = self.isoname[:-2]

    def init_db(self):
        """ Initializes the database from the output of the first
            SEPRENT run """
        self.f = h5py.File(self.db_file, 'w')
        self.get_isos()
        self.mat_def_dict = self.get_mat_def()
        self.dep_dict = self.read_dep()
        self.write_run_info()
        self.write_init_mat_def()

        self.number_of_isotopes = len(self.isoname)
        shape = (2, self.steps)
        maxshape = (2, None)
        self.keff_eoc_db = self.f.create_dataset('keff_EOC', shape,
                                                 maxshape=maxshape, chunks=True)
        self.keff_boc_db = self.f.create_dataset('keff_BOC', shape,
                                                 maxshape=maxshape, chunks=True)

        shape = (self.steps + 1, self.number_of_isotopes)
        maxshape = (None, self.number_of_isotopes)
        self.driver_before_db = self.f.create_dataset('driver composition before reproc',
                                                      shape, maxshape=maxshape,
                                                      chunks=True)
        self.driver_after_db = self.f.create_dataset('driver composition after reproc',
                                                     shape, maxshape=maxshape,
                                                     chunks=True)
        self.driver_refill_tank_db = self.f.create_dataset('driver refill tank composition',
                                                           shape, maxshape=maxshape,
                                                           chunks=True)

        self.blanket_before_db = self.f.create_dataset('blanket composition before reproc',
                                                       shape, maxshape=maxshape,
                                                       chunks=True)
        self.blanket_after_db = self.f.create_dataset('blanket composition after reproc',
                                                      shape, maxshape=maxshape,
                                                      chunks=True)
        self.blanket_refill_tank_db = self.f.create_dataset('blanket refill tank composition',
                                                            shape, maxshape=maxshape,
                                                            chunks=True)

        self.fissile_tank_db = self.f.create_dataset('fissile tank composition', shape, maxshape=maxshape,
                                                     chunks=True)
        self.waste_tank_db = self.f.create_dataset('waste tank composition',
                                                   shape, maxshape=maxshape,
                                                   chunks=True)
<<<<<<< HEAD

=======
>>>>>>> c291e97f
        dt = h5py.special_dtype(vlen=str)
        # have to encode to utf8 for hdf5 string
        self.isolib_db = self.f.create_dataset('iso names',
                                               data=[x.encode('utf8')
                                                     for x in self.isoname],
                                               dtype=dt)
        self.isozai_db = self.f.create_dataset('iso zai', data=self.isozai)
        # the first depleted, non-reprocessed fuel is stored in timestep 1
        # initial composition
        self.dep_dict = self.read_dep()
        self.driver_before_db[0,
                              :] = self.dep_dict[self.driver_mat_name] * self.driver_vol
        self.driver_after_db[0,
                             :] = self.dep_dict[self.driver_mat_name] * self.driver_vol
        try:
            self.blanket_before_db[0,
                                   :] = self.dep_dict[self.blanket_mat_name] * self.blanket_vol
            self.blanket_after_db[0,
                                  :] = self.dep_dict[self.blanket_mat_name] * self.blanket_vol
        except:
            self.blanket_before_db[0, :] = np.zeros(self.number_of_isotopes)
            self.blanket_after_db[0, :] = np.zeros(self.number_of_isotopes)
            print('Blanket not defined: going to be all zeros')

    def write_run_info(self):
        """ Reads from the input file to write to hdf5
            of important SERPENT and Saltproc run parameters
        """
        # read from input file:
        with open(self.input_file, 'r') as f:
            lines = f.readlines()
            for linenum, line in enumerate(lines):
                if (line.split('%')[0]).strip() == 'dep':
                    timestep = (lines[linenum+2].split('%')[0]).strip()
                    if ' ' in timestep:
                        raise ValueError(
                            'Your Input file should only have one depstep')
                if 'set pop' in line and '%' not in line:
                    neutrons = int(line.split()[2])
                    active = int(line.split()[3])
                    inactive = int(line.split()[4])
        # write to db
        self.f.create_dataset('siminfo_timestep', data=timestep)
        self.f.create_dataset('siminfo_pop', data=[neutrons, active, inactive])
        self.f.create_dataset('siminfo_totsteps', data=self.steps)

    def write_init_mat_def(self):
        """ Extracts material density from initial input file
            and records it to the hdf5 file
        """
        # fuel and blanket density
        dens_dict = {}
        for key, value in self.mat_def_dict.items():
            if float(value.split()[2]) < 0:
                cat = 'mass'
                dens_dict[key] = -1.0 * float(value.split()[2])
            else:
                cat = 'atomic'
                dens_dict[key] = float(value.split()[2])
        for key, value in dens_dict.items():
            key = self.get_key_from_mat_name(key)
            self.f.create_dataset('siminfo_%s_%s_density' %(key, cat), data=value)

        init_comp = self.read_dep(boc=True)
        for key, value in init_comp.items():
            key = self.get_key_from_mat_name(key)
            self.f.create_dataset('siminfo_%s_init_comp' %key, data=value)


    def get_key_from_mat_name(self, key):
        """ Returns either `driver' or `blanket' given
            the key from a dictionary

        Parameters:
        -----------
        key: string
            key from dictionary

        Returns:
        --------
        either `driver' or `blanket'
        """
        if key == self.driver_mat_name:
            return 'driver'
        elif key == self.blanket_mat_name:
            return 'blanket'

    def reopen_db(self, restart):
        """ Reopens the previously exisiting database

        Parameters:
        -----------
        restart: bool
            if True, modified current_step and datasets
            if False, simply load the datasets
        """
        self.f = h5py.File(self.db_file, 'r+')
        self.keff_eoc_db = self.f['keff_EOC']
        self.keff_boc_db = self.f['keff_BOC']
        self.driver_before_db = self.f['driver composition before reproc']
        self.driver_refill_tank_db = self.f['driver refill tank composition']
        self.driver_after_db = self.f['driver composition after reproc']

        self.blanket_before_db = self.f['blanket composition before reproc']
        self.blanket_after_db = self.f['blanket composition after reproc']
        self.blanket_refill_tank_db = self.f['blanket refill tank composition']

        self.waste_tank_db = self.f['waste tank composition']
        self.isolib_db = self.f['iso names']
        self.fissile_tank_db = self.f['fissile tank composition']
        self.isozai_db = self.f['iso zai']

        if restart:
<<<<<<< HEAD
            self.resize_dataset()

    def resize_dataset(self):
        """ Resizes dataset upon restart"""
        self.isoname = [str(x) for x in self.isolib_db]
        self.isozai = self.isozai_db

        self.get_mat_def()
        self.number_of_isotopes = len(self.isoname)

        self.keff = self.keff_eoc_db[0, :]
        self.current_step = np.amax(np.nonzero(self.keff)) + 1
        self.keff_eoc_db.resize((2, self.steps + self.current_step))
        self.keff_boc_db.resize((2, self.steps + self.current_step))
        shape = (self.steps + self.current_step + 1,
                 self.number_of_isotopes)
        self.driver_before_db.resize(shape)
        self.driver_after_db.resize(shape)
        self.driver_refill_tank_db.resize(shape)

        self.blanket_before_db.resize(shape)
        self.blanket_after_db.resize(shape)
        self.blanket_refill_tank_db.resize(shape)

        self.waste_tank_db.resize(shape)
        self.fissile_tank_db.resize(shape)

        self.core = {}
        self.core[self.driver_mat_name] = self.driver_after_db[self.current_step -2]
        self.core[self.blanket_mat_name] = self.blanket_after_db[self.current_step -2]
        self.write_mat_file()
=======
            # resize dataset
            self.isoname = [str(x) for x in self.isolib_db]
            self.isozai = self.isozai_db

            self.mat_def_dict = self.get_mat_def()
            self.number_of_isotopes = len(self.isoname)

            self.keff = self.keff_eoc_db[0, :]
            # set past time
            # !! this time thing should be made certain
            self.current_step = np.amax(np.nonzero(self.keff)) + 1
            # resize datasets
            self.keff_eoc_db.resize((2, self.steps + self.current_step))
            self.keff_boc_db.resize((2, self.steps + self.current_step))
            shape = (self.steps + self.current_step +
                     1, self.number_of_isotopes)
            self.driver_before_db.resize(shape)
            self.driver_after_db.resize(shape)
            self.driver_refill_tank_db.resize(shape)

            self.blanket_before_db.resize(shape)
            self.blanket_after_db.resize(shape)
            self.blanket_refill_tank_db.resize(shape)

            self.waste_tank_db.resize(shape)
            self.fissile_tank_db.resize(shape)

            # write new material file
            self.core = {}
            self.core[self.driver_mat_name] = self.driver_after_db[self.current_step - 2]
            self.core[self.blanket_mat_name] = self.blanket_after_db[self.current_step - 2]
            self.write_mat_file()
>>>>>>> c291e97f

    def read_res(self, moment):
        """ Reads SERPENT output .res file

        Parameters:
        -----------
        moment: int
            moment of depletion step (0 for BOC and 1 for EOC)

        Returns:
        --------
        [mean_keff, uncertainty_keff]
        """
        res_filename = os.path.join(self.input_file + "_res.m")
        count = 0
        with open(res_filename, 'r') as f:
            lines = f.readlines()
            for line in lines:
                if 'IMP_KEFF' in line:
                    line = line.split('=')[1]
                    line = line.split('[')[1]
                    line = line.split(']')[0]
                    line = line.split()
                    keff = [float(line[0]), float(line[1])]
                    if count == moment:
                        return keff
                    count += 1

    def read_dep(self, boc=False):
        """ Reads the SERPENT _dep.m file

        Parameters:
        -----------
        moment: int
            moment of depletion step (0 for BOC and 1 for EOC)
        mat_name: string
            name of material to return the composition of
        boc: bool
            if true, gets the boc composition

        Returns:
        --------
        dep_dict: dictionary
            key: material name
            value: dictionary
                key: isotope
                value: adens
        """
        dep_file = os.path.join('%s_dep.m' % self.input_file)
        with open(dep_file, 'r') as f:
            lines = f.readlines()
            self.dep_dict = OrderedDict({})
            read = False
            for line in lines:
                if 'MAT'in line and 'MDENS' in line:
                    key = line.split('_')[1]
                    read = True
                    self.dep_dict[key] = [0] * len(self.isoname)
                elif read and ';' in line:
                    read = False
                elif read:
                    z = line.split(' ')
                    # last burnup stage
                    indx = z.index('%')
                    mdens = z[indx-1]
                    if boc:
                        mdens = z[0]
                    # the isotope name is at the end of the line.
                    name = z[-1].replace('\n', '')
                    # find index so that it doesn't change
                    try:
                        where_in_isoname = self.isoname.index(name)
                        self.dep_dict[key][where_in_isoname] = float(mdens)
                    except ValueError:
                        if name not in ['total', 'data']:
                            print('This isotope is not a valid isotope %s' % name)
        for key, val in self.dep_dict.items():
            self.dep_dict[key] = np.array(val)
        return self.dep_dict

    def write_mat_file(self):
        """ Writes the input fuel composition input file block

        Parameters:
        -----------

        Returns:
        --------
        null. creates SEPRENT input mat block text file
        """
        ana_keff_boc = self.read_res(0)
        ana_keff_eoc = self.read_res(1)
        matf = open(self.mat_file, 'w')
        matf.write('%% Step number # %i %f +- %f;%f +- %f \n' %
                   (self.current_step, ana_keff_boc[0], ana_keff_boc[1],
                    ana_keff_eoc[0], ana_keff_eoc[1]))
        for key, val in self.core.items():
            if key == '':
                continue
            matf.write(self.mat_def_dict[key].replace('\n', '') + ' fix 09c 900\n')
            for indx, isotope in enumerate(self.isozai):
                if self.check_isozai_metastable(isotope) or not self.check_isotope_in_library(isotope):
                    continue
                isotope = self.add_isozai_temp(isotope, '.09c')
                # filter isotopes not in cross section library
                mass_frac = -1.0 * (val[indx] / sum(val)) * 100
                matf.write('%s\t\t%s\n' % (str(isotope), str(mass_frac)))
        matf.close()

    def check_isozai_metastable(self, isotope):
        """ check if an isotope is metastable by checking its
            last digit
        Returns:
        --------
        bool:
            True if metastable
            False if not
        """
        if str(isotope)[-1] != '0':
            return True
        else:
            return False

    def add_isozai_temp(self, isotope, temp_suffix):
        """ Appends SEREPENT temperature suffix to isozai

        Parameters:
        -----------
        isotope: str
            isotope in zai format
        temp_suffix: str
            temperature suffix for SERPENT (e.g. .09c)

        Returns:
        --------
        str:
            isotope + temp_suffix
        """
        return str(isotope)[:-1] + temp_suffix

    def check_isotope_in_library(self, isotope):
        """ Check if an isotope is in the acelib library
            used for this simulation
        Returns:
        --------
        bool:
            True if  in library
            False if not in library
        """
        if isotope not in self.lib_isos:
            return False
        else:
            return True

    def separate_fuel(self):
        """ separate fissile material from blanket,
            separate waste out of driver
        """
        self.core = self.read_dep()

        self.mdens_to_mass()

        self.core_mass = {}
        for key, val in self.core.items():
            self.core_mass[key] = sum(val)

        # record the depleted composition before reprocessing
        self.driver_before_db[self.current_step,
                              :] = self.core[self.driver_mat_name]
        self.blanket_before_db[self.current_step,
                               :] = self.core[self.blanket_mat_name]

        # waste / fissile tank db initialization
        self.waste_tank_db[self.current_step,
                           :] = self.waste_tank_db[self.current_step-1, :]
        self.fissile_tank_db[self.current_step,
                             :] = self.fissile_tank_db[self.current_step-1, :]
        self.removal()

        self.get_core_space()

        self.inter_material_transfer()

    def get_core_mass(self):
        """ calculates core mass and saves it in dictionary """
        self.core_mass = {}
        for key, val in self.core.items():
            self.core_mass[key] = sum(val)

    def mdens_to_mass(self):
        """ Calculates mass of each material from mdens by multiplying by volume """
        self.core[self.driver_mat_name] = self.core[self.driver_mat_name] * \
            self.driver_vol
        try:
            self.core[self.blanket_mat_name] = self.core[self.blanket_mat_name] * \
                self.blanket_vol
        except:
            self.core[self.blanket_mat_name] = np.zeros(
                self.number_of_isotopes)

    def removal(self):
        """ Removes elements from core from user-defined reprocessing scheme"""
        for group, scheme in self.rep_scheme.items():
            iso_indx = self.find_iso_indx(scheme['element'])
            if scheme['to'] == 'waste':
                self.waste_tank_db[self.current_step, :] += self.remove_iso(iso_indx,
<<<<<<< HEAD
                                                                            scheme['eff'],
                                                                            scheme['from'])
                print('Removing %f kg of %s from %s' %(self.removed_qty, group, scheme['from']))
=======
                                                                            scheme['eff'], scheme['from'])
                print('Removing %f kg of %s from %s' %
                      (self.removed_qty, group, scheme['from']))
>>>>>>> c291e97f
            else:
                continue

    def get_core_space(self):
        """ Calculates core space after removal and saves it in dictionary"""
        self.core_space = {}
        for mat, val in self.core.items():
            self.core_space[mat] = self.core_mass[mat] - sum(val)

    def inter_material_transfer(self):
        for group, scheme in self.rep_scheme.items():
            if scheme['to'] != 'waste' and scheme['from'] != 'fertile':
                removed = self.remove_iso(
                    iso_indx, scheme['eff'], scheme['from'])
                print('Removing %f kg of %s from %s' %
<<<<<<< HEAD
                    (self.removed_qty, group, scheme['from']))
=======
                      (self.removed_qty, group, scheme['from']))
                # if the movement flow is more than the space in the destination,
>>>>>>> c291e97f
                if sum(removed) > self.core_space[scheme['to']]:
                    removed_comp = removed / sum(removed)
                    self.core[scheme['to']] += removed_comp * \
                        self.core_space[scheme['to']]
<<<<<<< HEAD
                    print('Moving %f kg of %s from %s to %s' %
                        (self.core_space[scheme['to']], group, scheme['from'], scheme['to']))
                    # remaining amount (surplus)
                    self.fissile_tank_db[self.current_step, :] += removed_comp * \
                        (sum(removed) - self.core_space[scheme['to']])
                    print('Moving %f kg of %s from %s to fissile tank' %
                        (self.core_space[scheme['to']], group, scheme['from']))
=======
                    print('Moving %f kg of %s from %s to %s ' % (
                        self.core_space[scheme['to']], group, scheme['from'], scheme['to']))
                    # move rest to fissile tank
                    self.fissile_tank_db[self.current_step, :] += removed_comp * \
                        (sum(removed) - self.core_space[scheme['to']])
                    print('Moving %f kg of %s from %s to fissile tank' %
                          (self.core_space[scheme['to']], group, scheme['from']))
>>>>>>> c291e97f

    def refuel(self):
        """ After separating out fissile and waste material,
            this function refuels the salt with fissile and fertile
            material
        """
        # refill tank db initialization
        self.driver_refill_tank_db[self.current_step,
                                   :] = self.driver_refill_tank_db[self.current_step-1, :]
        self.blanket_refill_tank_db[self.current_step,
                                    :] = self.blanket_refill_tank_db[self.current_step-1, :]

        for group, scheme in self.rep_scheme.items():
            if scheme['from'] != 'fertile':
                continue
            else:
                qty_to_fill = self.core_mass[scheme['to']
                                             ] - sum(self.core[scheme['to']])
                for indx, frac in enumerate(scheme['comp']):
                    isoid = self.find_iso_indx(scheme['element'][indx])
                    self.refill(isoid, qty_to_fill*frac, scheme['to'])
                    print('Adding in %f kg of %s to %s' % (
                        qty_to_fill * frac, scheme['element'][indx], scheme['to']))

    def reactivity_control(self):
        """ Controls fraction of fissile material
            input into core to control keff into
            a range
        """
        self.eoc_keff = self.read_res(1)
        # how much pu we lost:
        pu = self.find_iso_indx(['Pu'])
        pu_loss = self.driver_before_db[self.current_step,
                                        pu] - self.driver_after_db[self.current_step-1, pu]
        pu_loss = sum(pu_loss)
        pu_avail = sum(self.fissile_tank_db[self.current_step, :])
        print('EOC KEFF is %f +- %f' % (self.eoc_keff[0], self.eoc_keff[1]))

        if self.eoc_keff[0] > 1.05:
            print('KEFF is too high: Not putting any more Pu in driver\n')
            qty = 0
        elif self.eoc_keff[0] <= 1.05 and self.eoc_keff[0] > 1.01:
            print('KEFF is in a good spot: Inserting the amount lost from previous depletion to driver\n')
            qty = min(pu_avail, pu_loss)
        elif self.eoc_keff[0] <= 1.01:
            print('KEFF is low: Inserting 1.5 times Pu than previous step to driver\n')
            qty = min(self.prev_qty * 1.5, pu_avail)
        if qty == pu_avail:
            print('NOT enough Pu available: Inserting maximum amount of Pu available to driver\n')

        self.prev_qty = qty
        return qty

    def record_db(self):
        """ Records the processed fuel composition, Keff values,
            waste tank composition to database
        """
        self.keff_eoc_db[:, self.current_step - 1] = self.read_res(1)
        self.keff_boc_db[:, self.current_step - 1] = self.read_res(0)

        self.driver_after_db[self.current_step,
                             :] = self.core[self.driver_mat_name]
        self.blanket_after_db[self.current_step,
                              :] = self.core[self.blanket_mat_name]

        self.f.close()

    def run_serpent(self):
        """ Runs SERPENT with subprocess with the given parameters"""
        # !why a string not a boolean
        if self.bw:
            args = ('aprun', '-n', str(self.nodes), '-d', str(32),
                    self.exec_path,
                    '-omp', str(32), self.input_file)
        else:
            args = (self.exec_path,
                    '-omp', str(self.cores), self.input_file)
        print('Running Serpent')
        try:
            output = subprocess.check_output(args)
        except subprocess.CalledProcessError as e:
            print(e.output)
            raise ValueError('\nSEPRENT FAILED\n')
        print('Finished Serpent Run')

    def remove_iso(self, target_iso, removal_eff, region):
        """ Removes isotopes with given removal efficiency

        Parameters:
        -----------
        target_iso: array
            array  of indices for isotopes to remove from core
        removal_eff: float
            removal efficiency (max 1)
        region: string
            region to perform action on

        Returns:
        --------
        tank_stream: array
            array of adens of removed material
        """
        self.removed_qty = 0
        tank_stream = np.zeros(self.number_of_isotopes)
        for iso in target_iso:
            tank_stream[iso] = self.core[region][iso] * removal_eff
            self.core[region][iso] = (1 - removal_eff) * self.core[region][iso]
            # print('REMOVING %f GRAMS OF %s FROM %s' %(self.core[region][iso], self.isoname[iso], region))
        self.removed_qty = sum(tank_stream)
        return tank_stream

    def refill(self, refill_iso, delta, region):
        """ Refills isotope with target rate of refuel

        Parameters:
        -----------
        refill_iso: array
            array of indices for isotopes to be refilled
        delta: float
            amount to be refilled
        region: string
            region to perform action on


        Returns:
        --------
        null.
        """
        for iso in refill_iso:
            self.core[region][iso] = self.core[region][iso] + delta
            # print('REFILLING %f GRAMS OF %s TO %s' %(delta, self.isoname[iso], region))
            if region == self.driver_mat_name:
                self.driver_refill_tank_db[self.current_step, iso] -= delta
            elif region == self.blanket_mat_name:
                self.blanket_refill_tank_db[self.current_step, iso] -= delta

    def maintain_const(self, target_isotope, target_qty, region):
        """ Maintains the constant amount of a target isotope

        Parameters:
        -----------
        target_isotope: array
            array of indices for isotopes to be refilled
        target_qty: float
            quantity to be satisfied
        region: string
            region to perform action on

        Returns:
        --------
        null.
        """
        tank_stream = np.zeros(self.number_of_isotopes)
        for iso in target_isotope:
            tank_stream[iso] = self.core[region][iso] - target_qty
            self.core[region][iso] = tartget_qty
        return tank_stream

    def start_sequence(self):
        """ checks restart and preexisting file
            copies initial mat file to predefined mat file name
        """
        if self.restart and os.path.isfile(self.mat_file):
            try:
                self.f = h5py.File(self.db_file, 'r+')
            except:
                raise ValueError('HDF5 File does not exist.\n'
                                 'Are you sure you want to restart?')
            self.reopen_db(True)
            self.steps += self.current_step

        else:
            if os.path.isfile(self.db_file):
                print('File already exists: the file is moved to %s' %
                      self.db_file.replace('.hdf5', '_old.hdf5'))
                os.rename(self.db_file, self.db_file.replace(
                    '.hdf5', '_old.hdf5'))
            print('Copying %s to %s so the initial material file is unchanged..'
                  % (self.init_mat_file, self.mat_file))
            shutil.copy(self.init_mat_file, self.mat_file)

    def main(self):
        """ Core of saltproc: moves forward in timesteps,
            run serpent, process fuel, record to db, and repeats
        """
        self.start_sequence()

        while self.current_step < self.steps:
            print('Cycle number of %i of %i steps' %
                  (self.current_step + 1, self.steps))
            self.run_serpent()
            if self.current_step == 0:
                # intializing db to get all arrays for calculation
                self.init_db()
            else:
                self.reopen_db(False)
            self.current_step += 1
            self.separate_fuel()
            self.refuel()
            self.write_mat_file()
            u235_id = self.find_iso_indx('U235')
            print(self.driver_before_db[self.current_step, u235_id])
            self.record_db()

        print('End of Saltproc.')<|MERGE_RESOLUTION|>--- conflicted
+++ resolved
@@ -161,20 +161,9 @@
         iso_array: array
             array of isotopes in cross section library:
         """
-<<<<<<< HEAD
         # check if environment variable is set
         path = self.check_env_variable()
         acelib = self.get_acelib_path()
-=======
-        path = self.check_serpent_data_env_variable()
-        with open(self.input_file, 'r') as f:
-            lines = f.readlines()
-            for line in lines:
-                if 'set acelib' in line and '%' != line[0]:
-                    start = line.index('"') + 1
-                    end = line[start:].index('"') + start
-                    acelib = line[start:end]
->>>>>>> c291e97f
         self.lib_isos = []
         acelib_path = path + acelib
 
@@ -186,7 +175,6 @@
 
         self.lib_isos = np.array(self.lib_isos)
 
-<<<<<<< HEAD
     def get_acelib_path(self):
         """ Finds and returns the user-defined acelib
             from the SERPENT input file
@@ -219,19 +207,6 @@
         else:
             path = ''
         return path
-=======
-    def check_serpent_data_env_variable(self):
-        """ Checks for environment variable `SERPENT_DATA
-
-        Returns:
-        --------
-        SERPENT_DATA environment variable, if set
-        """
-        if os.environ.get('SERPENT_DATA') is not None:
-            return os.environ['SERPENT_DATA']
-        else:
-            return ''
->>>>>>> c291e97f
 
     def get_mat_def(self):
         """ Get material definition from the initial material definition
@@ -245,13 +220,8 @@
                     z = line.split()
                     key = z[1]
                     line = line.split('%')[0]
-<<<<<<< HEAD
-                    self.mat_def_dict[key] = line
-        return self.mat_def_dict[key]
-=======
                     mat_def_dict[key] = line
         return self.mat_def_dict
->>>>>>> c291e97f
 
     def get_isos(self):
         """ Reads the isotope zai and name from dep file"""
@@ -325,10 +295,6 @@
         self.waste_tank_db = self.f.create_dataset('waste tank composition',
                                                    shape, maxshape=maxshape,
                                                    chunks=True)
-<<<<<<< HEAD
-
-=======
->>>>>>> c291e97f
         dt = h5py.special_dtype(vlen=str)
         # have to encode to utf8 for hdf5 string
         self.isolib_db = self.f.create_dataset('iso names',
@@ -442,7 +408,6 @@
         self.isozai_db = self.f['iso zai']
 
         if restart:
-<<<<<<< HEAD
             self.resize_dataset()
 
     def resize_dataset(self):
@@ -474,40 +439,6 @@
         self.core[self.driver_mat_name] = self.driver_after_db[self.current_step -2]
         self.core[self.blanket_mat_name] = self.blanket_after_db[self.current_step -2]
         self.write_mat_file()
-=======
-            # resize dataset
-            self.isoname = [str(x) for x in self.isolib_db]
-            self.isozai = self.isozai_db
-
-            self.mat_def_dict = self.get_mat_def()
-            self.number_of_isotopes = len(self.isoname)
-
-            self.keff = self.keff_eoc_db[0, :]
-            # set past time
-            # !! this time thing should be made certain
-            self.current_step = np.amax(np.nonzero(self.keff)) + 1
-            # resize datasets
-            self.keff_eoc_db.resize((2, self.steps + self.current_step))
-            self.keff_boc_db.resize((2, self.steps + self.current_step))
-            shape = (self.steps + self.current_step +
-                     1, self.number_of_isotopes)
-            self.driver_before_db.resize(shape)
-            self.driver_after_db.resize(shape)
-            self.driver_refill_tank_db.resize(shape)
-
-            self.blanket_before_db.resize(shape)
-            self.blanket_after_db.resize(shape)
-            self.blanket_refill_tank_db.resize(shape)
-
-            self.waste_tank_db.resize(shape)
-            self.fissile_tank_db.resize(shape)
-
-            # write new material file
-            self.core = {}
-            self.core[self.driver_mat_name] = self.driver_after_db[self.current_step - 2]
-            self.core[self.blanket_mat_name] = self.blanket_after_db[self.current_step - 2]
-            self.write_mat_file()
->>>>>>> c291e97f
 
     def read_res(self, moment):
         """ Reads SERPENT output .res file
@@ -714,15 +645,9 @@
             iso_indx = self.find_iso_indx(scheme['element'])
             if scheme['to'] == 'waste':
                 self.waste_tank_db[self.current_step, :] += self.remove_iso(iso_indx,
-<<<<<<< HEAD
                                                                             scheme['eff'],
                                                                             scheme['from'])
                 print('Removing %f kg of %s from %s' %(self.removed_qty, group, scheme['from']))
-=======
-                                                                            scheme['eff'], scheme['from'])
-                print('Removing %f kg of %s from %s' %
-                      (self.removed_qty, group, scheme['from']))
->>>>>>> c291e97f
             else:
                 continue
 
@@ -738,17 +663,11 @@
                 removed = self.remove_iso(
                     iso_indx, scheme['eff'], scheme['from'])
                 print('Removing %f kg of %s from %s' %
-<<<<<<< HEAD
                     (self.removed_qty, group, scheme['from']))
-=======
-                      (self.removed_qty, group, scheme['from']))
-                # if the movement flow is more than the space in the destination,
->>>>>>> c291e97f
                 if sum(removed) > self.core_space[scheme['to']]:
                     removed_comp = removed / sum(removed)
                     self.core[scheme['to']] += removed_comp * \
                         self.core_space[scheme['to']]
-<<<<<<< HEAD
                     print('Moving %f kg of %s from %s to %s' %
                         (self.core_space[scheme['to']], group, scheme['from'], scheme['to']))
                     # remaining amount (surplus)
@@ -756,15 +675,6 @@
                         (sum(removed) - self.core_space[scheme['to']])
                     print('Moving %f kg of %s from %s to fissile tank' %
                         (self.core_space[scheme['to']], group, scheme['from']))
-=======
-                    print('Moving %f kg of %s from %s to %s ' % (
-                        self.core_space[scheme['to']], group, scheme['from'], scheme['to']))
-                    # move rest to fissile tank
-                    self.fissile_tank_db[self.current_step, :] += removed_comp * \
-                        (sum(removed) - self.core_space[scheme['to']])
-                    print('Moving %f kg of %s from %s to fissile tank' %
-                          (self.core_space[scheme['to']], group, scheme['from']))
->>>>>>> c291e97f
 
     def refuel(self):
         """ After separating out fissile and waste material,
